# Copyright (C) 2020 Istituto Italiano di Tecnologia (IIT). All rights reserved.
# This software may be modified and distributed under the terms of the
# GNU Lesser General Public License v2.1 or any later version.

if (FRAMEWORK_HAS_Eigen3)
    add_bipedal_test(
        NAME ContactList
        SOURCES ContactListTest.cpp
        LINKS BipedalLocomotion::Contact
        DEPENDS_ON_EIGEN_PRIVATE)

endif()

add_bipedal_test(
    NAME ContactPhaseList
    SOURCES ContactPhaseListTest.cpp
    LINKS BipedalLocomotion::Contact)

add_bipedal_test(
    NAME ConvexHullHelper
    SOURCES ConvexHullHelperTest.cpp
<<<<<<< HEAD
    LINKS BipedalLocomotion::Contact)

add_bipedal_test(
  NAME TimeVaryingDCMPlanner
  SOURCES TimeVaryingDCMPlannerTest.cpp
  LINKS BipedalLocomotion::Contact)
=======
    LINKS BipedalLocomotion::Planners)
>>>>>>> 9a5f4d43
<|MERGE_RESOLUTION|>--- conflicted
+++ resolved
@@ -19,13 +19,9 @@
 add_bipedal_test(
     NAME ConvexHullHelper
     SOURCES ConvexHullHelperTest.cpp
-<<<<<<< HEAD
-    LINKS BipedalLocomotion::Contact)
+    LINKS BipedalLocomotion::Planners)
 
 add_bipedal_test(
   NAME TimeVaryingDCMPlanner
   SOURCES TimeVaryingDCMPlannerTest.cpp
-  LINKS BipedalLocomotion::Contact)
-=======
-    LINKS BipedalLocomotion::Planners)
->>>>>>> 9a5f4d43
+  LINKS BipedalLocomotion::Planners)